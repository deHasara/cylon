/*
 * Licensed under the Apache License, Version 2.0 (the "License");
 * you may not use this file except in compliance with the License.
 * You may obtain a copy of the License at
 *
 * http://www.apache.org/licenses/LICENSE-2.0
 *
 * Unless required by applicable law or agreed to in writing, software
 * distributed under the License is distributed on an "AS IS" BASIS,
 * WITHOUT WARRANTIES OR CONDITIONS OF ANY KIND, either express or implied.
 * See the License for the specific language governing permissions and
 * limitations under the License.
 */
#include <glog/logging.h>

#include <utility>
#include <vector>
#include <utility>
#include <string>
#include <memory>

#include "arrow_all_to_all.hpp"
#include "../ctx/arrow_memory_pool_utils.hpp"

namespace cylon {
ArrowAllToAll::ArrowAllToAll(cylon::CylonContext *ctx,
                             const std::vector<int> &source,
                             const std::vector<int> &targets,
                             int edgeId,
                             std::shared_ptr<ArrowCallback> callback,
                             std::shared_ptr<arrow::Schema> schema) {
  targets_ = targets;
  srcs_ = source;
  recv_callback_ = std::move(callback);
  schema_ = std::move(schema);
  receivedBuffers_ = 0;
  workerId_ = ctx->GetRank();
  pool_ = cylon::ToArrowPool(ctx);
  completed_ = false;
  finishCalled_ = false;
  allocator_ = new ArrowAllocator(pool);

  // we need to pass the correct arguments
  all_ = std::make_shared<AllToAll>(ctx, source, targets, edgeId, this, allocator_);

  // add the trackers for sending
  for (auto t : targets) {
    inputs_.insert(std::pair<int, std::shared_ptr<PendingSendTable>>(t,
                                                                     std::make_shared<PendingSendTable>()));
  }

  for (auto t : source) {
    receives_.insert(std::pair<int, std::shared_ptr<PendingReceiveTable>>(t,
                                                                          std::make_shared<PendingReceiveTable>()));
  }
}

int ArrowAllToAll::insert(const std::shared_ptr<arrow::Table> &arrow, int32_t target) {
  return insert(arrow, target, -1);
}

int ArrowAllToAll::insert(shared_ptr<arrow::Table> arrow, int32_t target, int32_t reference) {
  // todo: check weather we have enough memory
  // lets save the table into pending and move on
  std::shared_ptr<PendingSendTable> st = inputs_[target];
  st->pending.push(std::make_pair(arrow, reference));
  return 1;
}

bool ArrowAllToAll::isComplete() {
  if (completed_) {
    return true;
  }
  bool isAllEmpty = true;
  // we need to send the buffers
<<<<<<< HEAD
  for (const auto &t : inputs_) {
=======
  for (auto &t : inputs_) {
>>>>>>> 3b2731e6
    if (t.second->status == ARROW_HEADER_INIT) {
      if (!t.second->pending.empty()) {
        t.second->currentTable = t.second->pending.front();
        t.second->pending.pop();
        t.second->status = ARROW_HEADER_COLUMN_CONTINUE;
      }
    }

    if (t.second->status == ARROW_HEADER_COLUMN_CONTINUE) {
      int noOfColumns = t.second->currentTable.first->columns().size();
      bool canContinue = true;
      while (t.second->columnIndex < noOfColumns && canContinue) {
        std::shared_ptr<arrow::ChunkedArray> cArr = t.second->currentTable.first->column(
            t.second->columnIndex);

        uint64_t size = cArr->chunks().size();
        while (static_cast<size_t>(t.second->arrayIndex) < size && canContinue) {
          std::shared_ptr<arrow::Array> arr = cArr->chunk(t.second->arrayIndex);

          std::shared_ptr<arrow::ArrayData> data = arr->data();
          while (static_cast<size_t>(t.second->bufferIndex) < data->buffers.size()) {
            std::shared_ptr<arrow::Buffer> buf = data->buffers[t.second->bufferIndex];
            int hdr[6];
            hdr[0] = t.second->columnIndex;
            hdr[1] = t.second->bufferIndex;
            hdr[2] = data->buffers.size();
            hdr[3] = cArr->chunks().size();
            hdr[4] = data->length;
            hdr[5] = t.second->currentTable.second;
            // lets send this buffer, we need to send the length at this point
            bool accept = all_->insert(buf->mutable_data(),
                                       static_cast<int>(buf->size()), t.first, hdr, 6);
            if (!accept) {
              canContinue = false;
              break;
            }
            t.second->bufferIndex++;
          }
          // if we can continue, that means we are finished with this array
          if (canContinue) {
            t.second->bufferIndex = 0;
            t.second->arrayIndex++;
          }
        }
        // if we can continue, that means we are finished with this column
        if (canContinue) {
          t.second->arrayIndex = 0;
          t.second->columnIndex++;
        }
      }

      // if we are at this stage, we have sent everything for this , so lets resets
      if (canContinue) {
        t.second->columnIndex = 0;
        t.second->arrayIndex = 0;
        t.second->bufferIndex = 0;
        // we are done with this target, for this call
        t.second->status = ARROW_HEADER_INIT;
      }
    }

    if (!t.second->pending.empty() || t.second->status == ARROW_HEADER_COLUMN_CONTINUE) {
      isAllEmpty = false;
    }
  }

  if (isAllEmpty && finished && !finishCalled_) {
    all_->finish();
    finishCalled_ = true;
  }

  // if completed gets true, we will never reach this point
  completed_ = isAllEmpty && all_->isComplete() && finishedSources_.size() == srcs_.size();
  LOG(INFO) << completed_ <<","<< isAllEmpty << all_->isComplete() << (finishedSources_.size() == srcs_.size());
  return completed_;
}

void ArrowAllToAll::finish() {
  finished = true;
}

void ArrowAllToAll::close() {
  // clear the input map
  inputs_.clear();
  // call close on the underlying allto all
  all_->close();
}

void debug(int thisWorker, std::string msg) {
  if (thisWorker == -1) {
    LOG(INFO) << msg;
  }
}

bool ArrowAllToAll::onReceive(int source, std::shared_ptr<Buffer> buffer, int length) {
  std::shared_ptr<PendingReceiveTable> table = receives_[source];
  receivedBuffers_++;
  // create the buffer hosting the value
  std::shared_ptr<arrow::Buffer> buf = std::dynamic_pointer_cast<ArrowBuffer>(buffer)->getBuf();
  table->buffers.push_back(buf);
  // now check weather we have the expected number of buffers received
  if (table->noBuffers == table->bufferIndex + 1) {
    // okay we are done with this array
    std::shared_ptr<arrow::ArrayData> data = arrow::ArrayData::Make(
        schema_->field(table->columnIndex)->type(), table->length, table->buffers);
    // clears the buffers
    table->buffers.clear();
    // create an array
    std::shared_ptr<arrow::Array> array = arrow::MakeArray(data);
    table->arrays.push_back(array);

    // we have received all the arrays of the chunk array
    if (table->arrays.size() == static_cast<size_t>(table->noArray)) {
      std::shared_ptr<arrow::ChunkedArray> chunkedArray = std::make_shared<arrow::ChunkedArray>(
          table->arrays, schema_->field(table->columnIndex)->type());
      // clear the arrays
      table->arrays.clear();
      table->currentArrays.push_back(chunkedArray);
      if (table->currentArrays.size() == static_cast<size_t>(schema_->num_fields())) {
        // now we can create the table
        std::shared_ptr<arrow::Table> tablePtr = arrow::Table::Make(schema_, table->currentArrays);
        // clear the current array
        table->currentArrays.clear();
        recv_callback_->onReceive(source, tablePtr, table->reference);
      }
    }
  }

  return true;
}

bool ArrowAllToAll::onReceiveHeader(int source, int fin, int *buffer, int length) {
  if (!fin) {
    if (length != 6) {
      LOG(FATAL) << "Incorrect length on header, expected 5 ints got " << length;
      return false;
    }

    std::shared_ptr<PendingReceiveTable> table = receives_[source];
    table->columnIndex = buffer[0];
    table->bufferIndex = buffer[1];
    table->noBuffers = buffer[2];
    table->noArray = buffer[3];
    table->length = buffer[4];
    table->reference = buffer[5];
  } else {
    finishedSources_.push_back(source);
  }
  return true;
}

bool ArrowAllToAll::onSendComplete(int target, void *buffer, int length) {
//    pool_->Free((uint8_t *)buffer, length);
  return false;
}

Status ArrowAllocator::Allocate(int64_t length, std::shared_ptr<Buffer> *buffer) {
  std::shared_ptr<arrow::Buffer> buf;
  arrow::Status status = arrow::AllocateBuffer(pool, length, &buf);
  if (status != arrow::Status::OK()) {
    return Status(static_cast<int>(status.code()), status.message());
  }
  *buffer = std::make_shared<ArrowBuffer>(buf);
  return Status::OK();
}

  ArrowAllocator::ArrowAllocator(arrow::MemoryPool *pool) : pool(pool) {}

  int64_t ArrowBuffer::GetLength() {
  return 0;
}

uint8_t *ArrowBuffer::GetByteBuffer() {
  return buf->mutable_data();
}

ArrowBuffer::ArrowBuffer(shared_ptr<arrow::Buffer> buf) : buf(std::move(buf)) {}

shared_ptr<arrow::Buffer> ArrowBuffer::getBuf() const {
  return buf;
}
}  // namespace cylon<|MERGE_RESOLUTION|>--- conflicted
+++ resolved
@@ -38,7 +38,7 @@
   pool_ = cylon::ToArrowPool(ctx);
   completed_ = false;
   finishCalled_ = false;
-  allocator_ = new ArrowAllocator(pool);
+  allocator_ = new ArrowAllocator(pool_);
 
   // we need to pass the correct arguments
   all_ = std::make_shared<AllToAll>(ctx, source, targets, edgeId, this, allocator_);
@@ -73,11 +73,7 @@
   }
   bool isAllEmpty = true;
   // we need to send the buffers
-<<<<<<< HEAD
   for (const auto &t : inputs_) {
-=======
-  for (auto &t : inputs_) {
->>>>>>> 3b2731e6
     if (t.second->status == ARROW_HEADER_INIT) {
       if (!t.second->pending.empty()) {
         t.second->currentTable = t.second->pending.front();
@@ -151,7 +147,6 @@
 
   // if completed gets true, we will never reach this point
   completed_ = isAllEmpty && all_->isComplete() && finishedSources_.size() == srcs_.size();
-  LOG(INFO) << completed_ <<","<< isAllEmpty << all_->isComplete() << (finishedSources_.size() == srcs_.size());
   return completed_;
 }
 
