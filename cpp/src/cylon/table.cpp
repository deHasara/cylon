/*
 * Licensed under the Apache License, Version 2.0 (the "License");
 * you may not use this file except in compliance with the License.
 * You may obtain a copy of the License at
 *
 * http://www.apache.org/licenses/LICENSE-2.0
 *
 * Unless required by applicable law or agreed to in writing, software
 * distributed under the License is distributed on an "AS IS" BASIS,
 * WITHOUT WARRANTIES OR CONDITIONS OF ANY KIND, either express or implied.
 * See the License for the specific language governing permissions and
 * limitations under the License.
 */
#include "table.hpp"

#include <arrow/compute/api.h>
#include <arrow/table.h>

#include <fstream>
#include <future>
#include <join/join_utils.hpp>
#include <memory>
#include <unordered_map>

#include "arrow/arrow_all_to_all.hpp"
#include "arrow/arrow_comparator.hpp"
#include "arrow/arrow_types.hpp"
#include "ctx/arrow_memory_pool_utils.hpp"
#include "io/arrow_io.hpp"
#include "iostream"
#include "join/join.hpp"
#include "partition/partition.hpp"
#include "table_api_extended.hpp"
#include "thridparty/flat_hash_map/bytell_hash_map.hpp"
#include "util/arrow_utils.hpp"
#include "util/macros.hpp"
#include "util/to_string.hpp"
#include "util/uuid.hpp"

namespace cylon {

/**
 * creates an Arrow array based on col_idx, filtered by row_indices
 * @param ctx
 * @param table
 * @param col_idx
 * @param row_indices
 * @param array_vector
 * @return
 */
Status PrepareArray(std::shared_ptr<cylon::CylonContext> &ctx,
                    const std::shared_ptr<arrow::Table> &table, const int32_t col_idx,
                    const std::vector<int64_t> &row_indices, arrow::ArrayVector &array_vector) {
  std::shared_ptr<arrow::Array> destination_col_array;
  arrow::Status ar_status =
      cylon::util::copy_array_by_indices(row_indices, table->column(col_idx)->chunk(0),
                                         &destination_col_array, cylon::ToArrowPool(ctx));
  if (ar_status != arrow::Status::OK()) {
    LOG(FATAL) << "Failed while copying a column to the final table from tables."
               << ar_status.ToString();
    return Status(static_cast<int>(ar_status.code()), ar_status.message());
  }
  array_vector.push_back(destination_col_array);
  return Status::OK();
}

static inline Status all_to_all_arrow_tables(
    std::shared_ptr<CylonContext> &ctx, const std::shared_ptr<arrow::Schema> &schema,
    const std::vector<std::shared_ptr<arrow::Table>> &partitioned_tables,
    std::shared_ptr<arrow::Table> &table_out) {
  const auto &neighbours = ctx->GetNeighbours(true);
  std::vector<std::shared_ptr<arrow::Table>> received_tables;
  received_tables.reserve(neighbours.size());

  // define call back to catch the receiving tables
  ArrowCallback arrow_callback =
      [&received_tables](int source, const std::shared_ptr<arrow::Table> &table_, int reference) {
        received_tables.push_back(table_);
        return true;
      };

  // doing all to all communication to exchange tables
  cylon::ArrowAllToAll all_to_all(ctx, neighbours, neighbours, ctx->GetNextSequence(),
                                  arrow_callback, schema);

  // if world size == partitions, simply send paritions based on index
  const size_t world_size = (size_t)ctx->GetWorldSize(), num_partitions = partitioned_tables.size(),
               rank = ctx->GetRank();
  if (world_size == num_partitions) {
    for (size_t i = 0; i < partitioned_tables.size(); i++) {
      if (i != rank) {
        all_to_all.insert(partitioned_tables[i], i);
      } else {
        received_tables.push_back(partitioned_tables[i]);
      }
    }
  } else {  // divide parititions to world_size potions and send accordingly
    for (size_t i = 0; i < partitioned_tables.size(); i++) {
      size_t target = i * world_size / num_partitions;
      if (target != rank) {
        all_to_all.insert(partitioned_tables[i], target);
      } else {
        received_tables.push_back(partitioned_tables[i]);
      }
    }
  }

  // now complete the communication
  all_to_all.finish();
  while (!all_to_all.isComplete()) {
  }
  all_to_all.close();

  /*  // now clear locally partitioned tables
  partitioned_tables.clear();*/

  // now we have the final set of tables
  LOG(INFO) << "Concatenating tables, Num of tables :  " << received_tables.size();
  arrow::Result<std::shared_ptr<arrow::Table>> concat_res =
      arrow::ConcatenateTables(received_tables);
  RETURN_CYLON_STATUS_IF_ARROW_FAILED(concat_res.status())
  const auto &final_table = concat_res.ValueOrDie();
  LOG(INFO) << "Done concatenating tables, rows :  " << final_table->num_rows();

  arrow::Result<std::shared_ptr<arrow::Table>> combine_res =
      final_table->CombineChunks(cylon::ToArrowPool(ctx));
  RETURN_CYLON_STATUS_IF_ARROW_FAILED(concat_res.status())
  table_out = combine_res.ValueOrDie();

  return Status::OK();
}

template <typename T>
// T is int32_t or const std::vector<int32_t>&
static inline Status shuffle_table_by_hashing(std::shared_ptr<CylonContext> &ctx,
                                              std::shared_ptr<Table> &table, T hash_column,
                                              std::shared_ptr<arrow::Table> &table_out) {
  // partition the tables locally
  std::vector<uint32_t> outPartitions, counts;
  int no_of_partitions = ctx->GetWorldSize();
  auto status = MapToHashPartitions(table, hash_column, no_of_partitions, outPartitions, counts);
  LOG_AND_RETURN_CYLON_STATUS_IF_FAILED(status)

  std::vector<std::shared_ptr<arrow::Table>> partitioned_tables;
  status = Split(table, no_of_partitions, outPartitions, counts, partitioned_tables);
  LOG_AND_RETURN_CYLON_STATUS_IF_FAILED(status)

  std::shared_ptr<arrow::Schema> schema = table->get_table()->schema();
  // we are going to free if retain is set to false
  if (!table->IsRetain()) {
    table.reset();
  }

  return all_to_all_arrow_tables(ctx, schema, partitioned_tables, table_out);
}

template <typename T>
// T is int32_t or const std::vector<int32_t>&
static inline Status shuffle_two_tables_by_hashing(
    std::shared_ptr<cylon::CylonContext> &ctx, std::shared_ptr<cylon::Table> &left_table,
    T left_hash_column, std::shared_ptr<cylon::Table> &right_table, T right_hash_column,
    std::shared_ptr<arrow::Table> &left_table_out, std::shared_ptr<arrow::Table> &right_table_out) {
  LOG(INFO) << "Shuffling two tables with total rows : "
            << left_table->Rows() + right_table->Rows();
  auto t1 = std::chrono::high_resolution_clock::now();
  auto status = shuffle_table_by_hashing(ctx, left_table, left_hash_column, left_table_out);
  RETURN_CYLON_STATUS_IF_FAILED(status)

  auto t2 = std::chrono::high_resolution_clock::now();
  LOG(INFO) << "Left shuffle time : "
            << std::chrono::duration_cast<std::chrono::milliseconds>(t2 - t1).count();

  status = shuffle_table_by_hashing(ctx, right_table, right_hash_column, right_table_out);
  RETURN_CYLON_STATUS_IF_FAILED(status)

  auto t3 = std::chrono::high_resolution_clock::now();
  LOG(INFO) << "Right shuffle time : "
            << std::chrono::duration_cast<std::chrono::milliseconds>(t3 - t2).count();

  return status;
}

Status FromCSV(std::shared_ptr<cylon::CylonContext> &ctx, const std::string &path,
               std::shared_ptr<Table> &tableOut, const cylon::io::config::CSVReadOptions &options) {
  arrow::Result<std::shared_ptr<arrow::Table>> result = cylon::io::read_csv(ctx, path, options);
  if (result.ok()) {
    std::shared_ptr<arrow::Table> table = result.ValueOrDie();
    LOG(INFO) << "Chunks " << table->column(0)->chunks().size();
    if (table->column(0)->chunks().size() > 1) {
      auto combine_res = table->CombineChunks(ToArrowPool(ctx));
      if (!combine_res.ok()) {
        return Status(static_cast<int>(combine_res.status().code()),
                      combine_res.status().message());
      }
      tableOut = std::make_shared<Table>(combine_res.ValueOrDie(), ctx);
    } else {
      tableOut = std::make_shared<Table>(table, ctx);
    }
    return Status::OK();
  }
  return Status(Code::IOError, result.status().message());
}

Status Table::FromArrowTable(std::shared_ptr<cylon::CylonContext> &ctx,
                             std::shared_ptr<arrow::Table> &table,
                             std::shared_ptr<Table> &tableOut) {
  if (!cylon::tarrow::validateArrowTableTypes(table)) {
    LOG(FATAL) << "Types not supported";
    return Status(cylon::Invalid, "This type not supported");
  }
  tableOut = std::make_shared<Table>(table, ctx);
  return Status(cylon::OK, "Loaded Successfully");
}

Status Table::FromColumns(std::shared_ptr<cylon::CylonContext> &ctx,
                          std::vector<std::shared_ptr<Column>> &&columns,
                          std::shared_ptr<Table> &tableOut) {
  arrow::Status status;
  arrow::SchemaBuilder schema_builder;
  std::vector<std::shared_ptr<arrow::ChunkedArray>> col_arrays;
  col_arrays.reserve(columns.size());

  std::shared_ptr<cylon::DataType> data_type;
  for (const std::shared_ptr<Column> &col : columns) {
    data_type = col->GetDataType();
    auto field = arrow::field(col->GetID(), cylon::tarrow::convertToArrowType(data_type));
    status = schema_builder.AddField(field);

    if (!status.ok()) return Status(Code::UnknownError, status.message());
    col_arrays.push_back(col->GetColumnData());
  }

  auto schema_result = schema_builder.Finish();
  std::shared_ptr<arrow::Table> arrow_table =
      arrow::Table::Make(schema_result.ValueOrDie(), col_arrays);

  if (!cylon::tarrow::validateArrowTableTypes(arrow_table)) {
    LOG(FATAL) << "Types not supported";
    return Status(cylon::Invalid, "This type not supported");
  }
  tableOut = std::make_shared<Table>(arrow_table, ctx, columns);

  return Status(cylon::OK, "Loaded Successfully");
}

Status WriteCSV(const std::shared_ptr<Table> &table, const std::string &path,
                const cylon::io::config::CSVWriteOptions &options) {
  std::ofstream out_csv;
  out_csv.open(path);
  Status status = table->PrintToOStream(
      0, table->get_table()->num_columns(), 0, table->get_table()->num_rows(), out_csv,
      options.GetDelimiter(), options.IsOverrideColumnNames(), options.GetColumnNames());
  out_csv.close();
  return status;
}

int Table::Columns() { return table_->num_columns(); }

std::vector<std::string> Table::ColumnNames() { return table_->ColumnNames(); }

int64_t Table::Rows() { return table_->num_rows(); }

void Table::Print() { Print(0, this->Rows(), 0, this->Columns()); }

void Table::Print(int row1, int row2, int col1, int col2) {
  PrintToOStream(col1, col2, row1, row2, std::cout);
}

<<<<<<< HEAD
Status Merge(std::shared_ptr<cylon::CylonContext> &ctx,
             const std::vector<std::shared_ptr<cylon::Table>> &ctables,
             std::shared_ptr<Table> &tableOut) {
  std::vector<std::shared_ptr<arrow::Table>> tables;
  for (auto it = ctables.begin(); it < ctables.end(); it++) {
    std::shared_ptr<arrow::Table> arrow;
    (*it)->ToArrowTable(arrow);
    tables.push_back(arrow);
  }
  arrow::Result<std::shared_ptr<arrow::Table>> concat_res = arrow::ConcatenateTables(tables);
  if (concat_res.ok()) {
    arrow::Result<std::shared_ptr<arrow::Table>> combined_res =
        concat_res.ValueOrDie()->CombineChunks(cylon::ToArrowPool(ctx));
    if (!combined_res.ok()) {
      return Status(static_cast<int>(combined_res.status().code()),
                    combined_res.status().message());
=======
Status Merge(const std::vector<std::shared_ptr<cylon::Table>> &ctables, std::shared_ptr<Table> &tableOut) {
  if (!ctables.empty()) {
    std::vector<std::shared_ptr<arrow::Table>> tables;
    tables.reserve(ctables.size());
    for (const auto &t:ctables) {
      std::shared_ptr<arrow::Table> arrow;
      t->ToArrowTable(arrow);
      tables.push_back(arrow);
>>>>>>> efe6b84c
    }

    auto ctx = ctables[0]->GetContext();
    const auto &concat_res = arrow::ConcatenateTables(tables);
    RETURN_CYLON_STATUS_IF_ARROW_FAILED(concat_res.status())

    auto combined_res = concat_res.ValueOrDie()->CombineChunks(cylon::ToArrowPool(ctx));
    RETURN_CYLON_STATUS_IF_ARROW_FAILED(combined_res.status())

    tableOut = std::make_shared<cylon::Table>(combined_res.ValueOrDie(), ctx);
    return Status::OK();
  } else {
    return Status(Code::Invalid, "empty vector passed onto merge");
  }
}

Status Sort(std::shared_ptr<cylon::Table> &table, int sort_column,
            std::shared_ptr<cylon::Table> &out, bool ascending) {
  std::shared_ptr<arrow::Table> sorted_table;
  auto table_ = table->get_table();
  auto ctx = table->GetContext();
  const arrow::Status &status =
      cylon::util::SortTable(table_, sort_column, cylon::ToArrowPool(ctx), sorted_table, ascending);
  if (status.ok()) {
    return Table::FromArrowTable(ctx, sorted_table, out);
  } else {
    return Status(static_cast<int>(status.code()), status.message());
  }
}

Status Sort(std::shared_ptr<cylon::Table> &table, const std::vector<int64_t> &sort_columns,
            std::shared_ptr<cylon::Table> &out, bool ascending) {
  const std::vector<bool> sort_direction = {ascending};
  return Sort(table, sort_columns, out, sort_direction);
}

Status Sort(std::shared_ptr<cylon::Table> &table, const std::vector<int64_t> &sort_columns,
            std::shared_ptr<cylon::Table> &out, const std::vector<bool> &sort_direction) {
  std::shared_ptr<arrow::Table> sorted_table;
  auto table_ = table->get_table();
  auto ctx = table->GetContext();
  const arrow::Status &status = cylon::util::SortTableMultiColumns(
      table_, sort_columns, cylon::ToArrowPool(ctx), sorted_table, sort_direction);
  if (status.ok()) {
    return Table::FromArrowTable(ctx, sorted_table, out);
  } else {
    return Status(static_cast<int>(status.code()), status.message());
  }
}

Status DistributedSort(std::shared_ptr<cylon::Table> &table, int sort_column,
                       std::shared_ptr<Table> &output, SortOptions sort_options) {
  auto ctx = table->GetContext();
  int world_sz = ctx->GetWorldSize();

  std::shared_ptr<arrow::Table> arrow_table, sorted_table;
  // first do distributed sort partitioning
  if (world_sz == 1) {
    arrow_table = table->get_table();
  } else {
    std::vector<uint32_t> target_partitions, partition_hist;
    std::vector<std::shared_ptr<arrow::Table>> split_tables;

    Status status = MapToSortPartitions(table, sort_column, world_sz, target_partitions,
                                        partition_hist, sort_options.ascending,
                                        sort_options.num_samples, sort_options.num_bins);
    RETURN_CYLON_STATUS_IF_FAILED(status)

    status = Split(table, world_sz, target_partitions, partition_hist, split_tables);
    RETURN_CYLON_STATUS_IF_FAILED(status)

    // we are going to free if retain is set to false
    std::shared_ptr<arrow::Schema> schema = table->get_table()->schema();
    if (!table->IsRetain()) {
      table.reset();
    }

    status = all_to_all_arrow_tables(ctx, schema, split_tables, arrow_table);
    RETURN_CYLON_STATUS_IF_FAILED(status)
  }

  // then do a local sort
  auto astatus = util::SortTable(arrow_table, sort_column, ToArrowPool(ctx), sorted_table,
                                 sort_options.ascending);
  RETURN_CYLON_STATUS_IF_ARROW_FAILED(astatus)

  return Table::FromArrowTable(ctx, sorted_table, output);
}

Status HashPartition(std::shared_ptr<cylon::Table> &table, const std::vector<int> &hash_columns,
                     int no_of_partitions,
                     std::unordered_map<int, std::shared_ptr<cylon::Table>> *out) {
  // keep arrays for each target, these arrays are used for creating the table
  std::vector<uint32_t> outPartitions, counts;
  auto status = MapToHashPartitions(table, hash_columns, no_of_partitions, outPartitions, counts);
  LOG_AND_RETURN_CYLON_STATUS_IF_FAILED(status)

  std::vector<std::shared_ptr<arrow::Table>> partitioned_tables;
  status = Split(table, no_of_partitions, outPartitions, counts, partitioned_tables);
  LOG_AND_RETURN_CYLON_STATUS_IF_FAILED(status)

  auto ctx = table->GetContext();
  out->reserve(no_of_partitions);
  for (int i = 0; i < no_of_partitions; i++) {
    out->insert(std::make_pair(i, std::make_shared<Table>(partitioned_tables[i], ctx)));
  }

  return Status::OK();
}

arrow::Status create_table_with_duplicate_index(
    arrow::MemoryPool *pool, std::shared_ptr<arrow::Table> &table, size_t index_column,
    std::vector<std::shared_ptr<arrow::ChunkedArray>> &nl_vectors) {
  const std::vector<std::shared_ptr<arrow::ChunkedArray>> &chunk_arrays = table->columns();
  for (size_t i = 0; i < chunk_arrays.size(); i++) {
    if (i != index_column) {
      nl_vectors.push_back(chunk_arrays[i]);
    } else {
      std::shared_ptr<arrow::ChunkedArray> new_c_array;
      arrow::Status st =
          cylon::util::duplicate(chunk_arrays[i], table->schema()->fields()[i], pool, new_c_array);
      if (st != arrow::Status::OK()) {
        return st;
      }
      nl_vectors.push_back(new_c_array);
    }
  }
  table = arrow::Table::Make(table->schema(), nl_vectors);
  return arrow::Status::OK();
}

Status Join(std::shared_ptr<cylon::Table> &left, std::shared_ptr<cylon::Table> &right,
            cylon::join::config::JoinConfig join_config, std::shared_ptr<cylon::Table> &out) {
  if (left == NULLPTR) {
    return Status(Code::KeyError, "Couldn't find the left table");
  } else if (right == NULLPTR) {
    return Status(Code::KeyError, "Couldn't find the right table");
  } else {
    std::shared_ptr<arrow::Table> table;
    std::shared_ptr<arrow::Table> left_table;
    std::shared_ptr<arrow::Table> right_table;
    auto ctx = left->GetContext();
    left->ToArrowTable(left_table);
    right->ToArrowTable(right_table);
    // if it is a sort algorithm and certian key types, we are going to do an in-place sort
    if (join_config.GetAlgorithm() == cylon::join::config::SORT) {
      size_t lIndex = join_config.GetLeftColumnIdx();
      size_t rIndex = join_config.GetRightColumnIdx();
      auto left_type = left_table->column(lIndex)->type()->id();
      if (cylon::join::util::is_inplace_join_possible(left_type)) {
        // now create a copy
        std::vector<std::shared_ptr<arrow::ChunkedArray>> nl_vectors;
        std::vector<std::shared_ptr<arrow::ChunkedArray>> nr_vectors;
        // we don't have to copy if the table is freed
        if (!left->IsRetain()) {
          arrow::Status st = create_table_with_duplicate_index(cylon::ToArrowPool(ctx), left_table,
                                                               lIndex, nl_vectors);
          if (st != arrow::Status::OK()) {
            return Status(static_cast<int>(st.code()), st.message());
          }
        }
        if (!right->IsRetain()) {
          arrow::Status st = create_table_with_duplicate_index(cylon::ToArrowPool(ctx), right_table,
                                                               rIndex, nr_vectors);
          if (st != arrow::Status::OK()) {
            return Status(static_cast<int>(st.code()), st.message());
          }
        }
      }
    }

    arrow::Status status =
        join::joinTables(left_table, right_table, join_config, &table, cylon::ToArrowPool(ctx));
    if (status == arrow::Status::OK()) {
      out = std::make_shared<cylon::Table>(table, ctx);
    }
    return Status(static_cast<int>(status.code()), status.message());
  }
}

Status Table::ToArrowTable(std::shared_ptr<arrow::Table> &out) {
  out = table_;
  return Status::OK();
}

Status DistributedJoin(std::shared_ptr<cylon::Table> &left, std::shared_ptr<cylon::Table> &right,
                       cylon::join::config::JoinConfig join_config,
                       std::shared_ptr<cylon::Table> &out) {
  // check whether the world size is 1
  std::shared_ptr<cylon::CylonContext> ctx = left->GetContext();
  if (ctx->GetWorldSize() == 1) {
    return Join(left, right, join_config, out);
  }

  std::shared_ptr<arrow::Table> left_final_table, right_final_table;
  auto shuffle_status = shuffle_two_tables_by_hashing(ctx, left, join_config.GetLeftColumnIdx(),
                                                      right, join_config.GetRightColumnIdx(),
                                                      left_final_table, right_final_table);
  RETURN_CYLON_STATUS_IF_FAILED(shuffle_status)

  std::shared_ptr<arrow::Table> table;
  arrow::Status status = join::joinTables(left_final_table, right_final_table, join_config, &table,
                                          cylon::ToArrowPool(ctx));
  RETURN_CYLON_STATUS_IF_ARROW_FAILED(status)
  out = std::make_shared<cylon::Table>(table, ctx);

  return Status::OK();
}

Status Select(std::shared_ptr<cylon::Table> &table, const std::function<bool(cylon::Row)> &selector,
              std::shared_ptr<Table> &out) {
  // boolean builder to hold the mask
  auto ctx = table->GetContext();
  auto table_ = table->get_table();
  auto row = cylon::Row(table_);
  arrow::BooleanBuilder boolean_builder(cylon::ToArrowPool(ctx));
  auto kI = table->Rows();
  arrow::Status status = boolean_builder.Reserve(kI);
  RETURN_CYLON_STATUS_IF_ARROW_FAILED(status)

  for (int64_t row_index = 0; row_index < kI; row_index++) {
    row.SetIndex(row_index);
    boolean_builder.UnsafeAppend(selector(row));
  }
  // building the mask
  std::shared_ptr<arrow::Array> mask;
  status = boolean_builder.Finish(&mask);
  RETURN_CYLON_STATUS_IF_ARROW_FAILED(status)

  arrow::Result<arrow::Datum> filter_res =
      arrow::compute::Filter(arrow::Datum(table_), arrow::Datum(mask));
  if (!filter_res.ok()) {
    status = filter_res.status();
    return Status(static_cast<int>(status.code()), status.message());
  }
  std::shared_ptr<arrow::Table> out_table = filter_res.ValueOrDie().table();
  out = std::make_shared<cylon::Table>(out_table, ctx);
  return Status::OK();
}

Status Union(std::shared_ptr<Table> &first, std::shared_ptr<Table> &second,
             std::shared_ptr<Table> &out) {
  std::shared_ptr<arrow::Table> ltab = first->get_table();
  std::shared_ptr<arrow::Table> rtab = second->get_table();
  Status status = VerifyTableSchema(ltab, second->get_table());
  if (!status.is_ok()) return status;
  int64_t eq_calls = 0, hash_calls = 0;
  auto ctx = first->GetContext();
  std::shared_ptr<arrow::Table> tables[2] = {ltab, second->get_table()};
  RowComparator row_comp(ctx, tables, &eq_calls, &hash_calls);
  //  std::vector<std::shared_ptr<arrow::Table>> tables{ltab, second->get_table()};
  //  MultiTableRowIndexComparator row_comp(tables);
  //  MultiTableRowIndexHash row_hash(tables);

  auto buckets_pre_alloc = (ltab->num_rows() + rtab->num_rows());
  LOG(INFO) << "Buckets : " << buckets_pre_alloc;
  std::unordered_set<std::pair<int8_t, int64_t>, RowComparator, RowComparator> rows_set(
      buckets_pre_alloc, row_comp, row_comp);
  const int64_t max = std::max(ltab->num_rows(), rtab->num_rows());
  const int8_t table0 = 0;
  const int8_t table1 = 1;
  const int64_t print_threshold = max / 10;
  for (int64_t row = 0; row < max; ++row) {
    if (row < ltab->num_rows()) {
      rows_set.insert(std::pair<int8_t, int64_t>(table0, row));
    }

    if (row < rtab->num_rows()) {
      rows_set.insert(std::pair<int8_t, int64_t>(table1, row));
    }

    if (row % print_threshold == 0) {
      LOG(INFO) << "Done " << (row + 1) * 100 / max << "%"
                << " N : " << row << ", Eq : " << eq_calls << ", Hs : " << hash_calls;
    }
  }

  std::vector<int64_t> indices_from_tabs[2]{{}, {}};
  indices_from_tabs[0].reserve(first->Rows());
  indices_from_tabs[1].reserve(second->Rows());

  for (auto const &pr : rows_set) {
    indices_from_tabs[pr.first].push_back(pr.second);
  }
  std::vector<std::shared_ptr<arrow::ChunkedArray>> final_data_arrays;
  // prepare final arrays
  for (int32_t col_idx = 0; col_idx < ltab->num_columns(); col_idx++) {
    arrow::ArrayVector array_vector;
    for (int tab_idx = 0; tab_idx < 2; tab_idx++) {
      status =
          PrepareArray(ctx, tables[tab_idx], col_idx, indices_from_tabs[tab_idx], array_vector);

      if (!status.is_ok()) return status;
    }
    final_data_arrays.push_back(std::make_shared<arrow::ChunkedArray>(array_vector));
  }
  // create final table
  std::shared_ptr<arrow::Table> table = arrow::Table::Make(ltab->schema(), final_data_arrays);
  arrow::Result<std::shared_ptr<arrow::Table>> merge_res =
      table->CombineChunks(cylon::ToArrowPool(ctx));
  if (!merge_res.ok()) {
    return Status(static_cast<int>(merge_res.status().code()), merge_res.status().message());
  }
  out = std::make_shared<cylon::Table>(merge_res.ValueOrDie(), ctx);
  return Status::OK();
}

Status Subtract(std::shared_ptr<Table> &first, std::shared_ptr<Table> &second,
                std::shared_ptr<Table> &out) {
  std::shared_ptr<arrow::Table> ltab = first->get_table();
  std::shared_ptr<arrow::Table> rtab = second->get_table();
  Status status = VerifyTableSchema(ltab, rtab);
  auto ctx = first->GetContext();
  if (!status.is_ok()) {
    return status;
  }
  std::shared_ptr<arrow::Table> tables[2] = {ltab, rtab};
  int64_t eq_calls = 0, hash_calls = 0;
  auto row_comp = RowComparator(ctx, tables, &eq_calls, &hash_calls);
  auto buckets_pre_alloc = ltab->num_rows();
  LOG(INFO) << "Buckets : " << buckets_pre_alloc;
  std::unordered_set<std::pair<int8_t, int64_t>, RowComparator, RowComparator> left_row_set(
      buckets_pre_alloc, row_comp, row_comp);
  auto t1 = std::chrono::steady_clock::now();
  // first populate left table in the hash set
  int64_t print_offset = ltab->num_rows() / 4, next_print = print_offset;
  for (int64_t row = 0; row < ltab->num_rows(); ++row) {
    left_row_set.insert(std::pair<int8_t, int64_t>(0, row));

    if (row == next_print) {
      LOG(INFO) << "Done " << (row + 1) * 100 / ltab->num_rows() << "%"
                << " N : " << row << ", Eq : " << eq_calls << ", Hs : " << hash_calls;
      next_print += print_offset;
    }
  }
  // then remove matching rows using hash map comparator
  print_offset = rtab->num_rows() / 4;
  next_print = print_offset;
  for (int64_t row = 0; row < rtab->num_rows(); ++row) {
    // finds a matching row from left and erase it
    left_row_set.erase(std::pair<int8_t, int64_t>(1, row));
    if (row == next_print) {
      LOG(INFO) << "Done " << (row + 1) * 100 / rtab->num_rows() << "%"
                << " N : " << row << ", Eq : " << eq_calls << ", Hs : " << hash_calls;
      next_print += print_offset;
    }
  }

  auto t2 = std::chrono::steady_clock::now();
  LOG(INFO) << "Adding to Set took "
            << std::chrono::duration_cast<std::chrono::milliseconds>(t2 - t1).count() << "ms";
  std::vector<int64_t> left_indices;
  left_indices.reserve(left_row_set.size());  // reserve space for vec
  for (auto const &pr : left_row_set) {
    left_indices.push_back(pr.second);
  }
  std::vector<std::shared_ptr<arrow::ChunkedArray>> final_data_arrays;
  t1 = std::chrono::steady_clock::now();
  // prepare final arrays
  for (int32_t col_idx = 0; col_idx < ltab->num_columns(); col_idx++) {
    arrow::ArrayVector array_vector;
    status = PrepareArray(ctx, ltab, col_idx, left_indices, array_vector);
    if (!status.is_ok()) {
      return status;
    }
    final_data_arrays.push_back(std::make_shared<arrow::ChunkedArray>(array_vector));
  }
  t2 = std::chrono::steady_clock::now();
  LOG(INFO) << "Final array preparation took "
            << std::chrono::duration_cast<std::chrono::milliseconds>(t2 - t1).count() << "ms";
  // create final table
  std::shared_ptr<arrow::Table> table = arrow::Table::Make(ltab->schema(), final_data_arrays);
  out = std::make_shared<cylon::Table>(table, ctx);
  return Status::OK();
}

Status Intersect(std::shared_ptr<Table> &first, std::shared_ptr<Table> &second,
                 std::shared_ptr<Table> &out) {
  std::shared_ptr<arrow::Table> ltab = first->get_table();
  std::shared_ptr<arrow::Table> rtab = second->get_table();
  Status status = VerifyTableSchema(ltab, rtab);
  auto ctx = first->GetContext();
  if (!status.is_ok()) {
    return status;
  }
  std::shared_ptr<arrow::Table> tables[2] = {ltab, rtab};
  int64_t eq_calls = 0, hash_calls = 0;
  auto row_comp = RowComparator(ctx, tables, &eq_calls, &hash_calls);
  auto buckets_pre_alloc = (ltab->num_rows() + rtab->num_rows());
  LOG(INFO) << "Buckets : " << buckets_pre_alloc;
  std::unordered_set<std::pair<int8_t, int64_t>, RowComparator, RowComparator> rows_set(
      buckets_pre_alloc, row_comp, row_comp);
  auto t1 = std::chrono::steady_clock::now();
  // first populate left table in the hash set
  int64_t print_offset = ltab->num_rows() / 4, next_print = print_offset;
  for (int64_t row = 0; row < ltab->num_rows(); ++row) {
    rows_set.insert(std::pair<int8_t, int64_t>(0, row));
    if (row == next_print) {
      LOG(INFO) << "left done " << (row + 1) * 100 / ltab->num_rows() << "%"
                << " N : " << row << ", Eq : " << eq_calls << ", Hs : " << hash_calls;
      next_print += print_offset;
    }
  }

  std::unordered_set<int64_t> left_indices_set(ltab->num_rows());
  // then add matching rows to the indices_from_tabs vector
  print_offset = rtab->num_rows() / 4;
  next_print = print_offset;
  for (int64_t row = 0; row < rtab->num_rows(); ++row) {
    auto matching_row_it = rows_set.find(std::pair<int8_t, int64_t>(1, row));
    if (matching_row_it != rows_set.end()) {
      std::pair<int8_t, int64_t> matching_row = *matching_row_it;
      left_indices_set.insert(matching_row.second);
    }
    if (row == next_print) {
      LOG(INFO) << "right done " << (row + 1) * 100 / rtab->num_rows() << "%"
                << " N : " << row << ", Eq : " << eq_calls << ", Hs : " << hash_calls;
      next_print += print_offset;
    }
  }
  // convert set to vector todo: find a better way to do this inplace!
  std::vector<int64_t> left_indices;
  left_indices.reserve(left_indices_set.size() / 2);
  left_indices.assign(left_indices_set.begin(), left_indices_set.end());
  left_indices.shrink_to_fit();
  auto t2 = std::chrono::steady_clock::now();
  LOG(INFO) << "Adding to Set took "
            << std::chrono::duration_cast<std::chrono::milliseconds>(t2 - t1).count() << "ms";
  std::vector<std::shared_ptr<arrow::ChunkedArray>> final_data_arrays;
  t1 = std::chrono::steady_clock::now();
  // prepare final arrays
  for (int32_t col_idx = 0; col_idx < ltab->num_columns(); col_idx++) {
    arrow::ArrayVector array_vector;
    status = PrepareArray(ctx, ltab, col_idx, left_indices, array_vector);

    if (!status.is_ok()) return status;

    final_data_arrays.push_back(std::make_shared<arrow::ChunkedArray>(array_vector));
  }

  t2 = std::chrono::steady_clock::now();
  LOG(INFO) << "Final array preparation took "
            << std::chrono::duration_cast<std::chrono::milliseconds>(t2 - t1).count() << "ms";
  // create final table
  std::shared_ptr<arrow::Table> table = arrow::Table::Make(ltab->schema(), final_data_arrays);
  out = std::make_shared<cylon::Table>(table, ctx);
  return Status::OK();
}

typedef Status (*LocalSetOperation)(std::shared_ptr<cylon::Table> &,
                                    std::shared_ptr<cylon::Table> &,
                                    std::shared_ptr<cylon::Table> &);

Status DoDistributedSetOperation(LocalSetOperation local_operation,
                                 std::shared_ptr<cylon::Table> &table_left,
                                 std::shared_ptr<cylon::Table> &table_right,
                                 std::shared_ptr<cylon::Table> &out) {
  // extract the tables out
  auto left = table_left->get_table();
  auto right = table_right->get_table();
  auto ctx = table_left->GetContext();

  Status status = VerifyTableSchema(left, right);
  if (!status.is_ok()) {
    return status;
  }

  if (ctx->GetWorldSize() < 2) {
    return local_operation(table_left, table_right, out);
  }

  std::vector<int32_t> hash_columns;
  hash_columns.reserve(left->num_columns());
  for (int kI = 0; kI < left->num_columns(); ++kI) {
    hash_columns.push_back(kI);
  }

  std::shared_ptr<arrow::Table> left_final_table;
  std::shared_ptr<arrow::Table> right_final_table;
  auto shuffle_status =
      shuffle_two_tables_by_hashing(ctx, table_left, hash_columns, table_right, hash_columns,
                                    left_final_table, right_final_table);
  if (shuffle_status.is_ok()) {
    std::shared_ptr<cylon::Table> left_tab = std::make_shared<cylon::Table>(left_final_table, ctx);
    std::shared_ptr<cylon::Table> right_tab =
        std::make_shared<cylon::Table>(right_final_table, ctx);
    // now do the local union
    std::shared_ptr<arrow::Table> table;
    status = local_operation(left_tab, right_tab, out);
    return status;
  } else {
    return shuffle_status;
  }
}

Status DistributedUnion(std::shared_ptr<Table> &left, std::shared_ptr<Table> &right,
                        std::shared_ptr<Table> &out) {
  auto ctx = left->GetContext();
  return DoDistributedSetOperation(&Union, left, right, out);
}

Status DistributedSubtract(std::shared_ptr<Table> &left, std::shared_ptr<Table> &right,
                           std::shared_ptr<Table> &out) {
  auto ctx = left->GetContext();
  return DoDistributedSetOperation(&Subtract, left, right, out);
}

Status DistributedIntersect(std::shared_ptr<Table> &left, std::shared_ptr<Table> &right,
                            std::shared_ptr<Table> &out) {
  auto ctx = left->GetContext();
  return DoDistributedSetOperation(&Intersect, left, right, out);
}

void Table::Clear() {}

Table::~Table() { this->Clear(); }

void ReadCSVThread(const std::shared_ptr<CylonContext> &ctx, const std::string &path,
                   std::shared_ptr<cylon::Table> *table,
                   const cylon::io::config::CSVReadOptions &options,
                   const std::shared_ptr<std::promise<Status>> &status_promise) {
  std::shared_ptr<CylonContext> ctx_ = ctx;  // make a copy of the shared ptr
  status_promise->set_value(FromCSV(ctx_, path, *table, options));
}

Status FromCSV(std::shared_ptr<cylon::CylonContext> &ctx, const std::vector<std::string> &paths,
               const std::vector<std::shared_ptr<Table> *> &tableOuts,
               io::config::CSVReadOptions options) {
  if (options.IsConcurrentFileReads()) {
    std::vector<std::pair<std::future<Status>, std::thread>> futures;
    futures.reserve(paths.size());
    for (uint64_t kI = 0; kI < paths.size(); ++kI) {
      auto read_promise = std::make_shared<std::promise<Status>>();
      //	  auto context = ctx.get();
      futures.emplace_back(
          read_promise->get_future(),
          std::thread(ReadCSVThread, ctx, paths[kI], tableOuts[kI], options, read_promise));
    }
    bool all_passed = true;
    for (auto &future : futures) {
      auto status = future.first.get();
      all_passed &= status.is_ok();
      future.second.join();
    }
    return all_passed ? Status::OK() : Status(cylon::IOError, "Failed to read the csv files");
  } else {
    auto status = Status::OK();
    for (std::size_t kI = 0; kI < paths.size(); ++kI) {
      status = FromCSV(ctx, paths[kI], *tableOuts[kI], options);
      if (!status.is_ok()) {
        return status;
      }
    }
    return status;
  }
}

Status Project(std::shared_ptr<cylon::Table> &table, const std::vector<int32_t> &project_columns,
               std::shared_ptr<Table> &out) {
  std::vector<std::shared_ptr<arrow::Field>> schema_vector;
  std::vector<std::shared_ptr<arrow::ChunkedArray>> column_arrays;
  schema_vector.reserve(project_columns.size());
  auto table_ = table->get_table();
  auto ctx = table->GetContext();

  for (auto const &col_index : project_columns) {
    schema_vector.push_back(table_->field(col_index));
    auto chunked_array = std::make_shared<arrow::ChunkedArray>(table_->column(col_index)->chunks());
    column_arrays.push_back(chunked_array);
  }

  auto schema = std::make_shared<arrow::Schema>(schema_vector);
  std::shared_ptr<arrow::Table> ar_table = arrow::Table::Make(schema, column_arrays);
  out = std::make_shared<cylon::Table>(ar_table, ctx);
  return Status::OK();
}

std::shared_ptr<cylon::CylonContext> Table::GetContext() { return this->ctx; }

Status Table::PrintToOStream(int col1, int col2, int row1, int row2, std::ostream &out,
                             char delimiter, bool use_custom_header,
                             const std::vector<std::string> &headers) {
  auto table = table_;
  if (table != NULLPTR) {
    // print the headers
    if (use_custom_header) {
      // check if the headers are valid
      if (headers.size() != (uint64_t)table->num_columns()) {
        return Status(
            cylon::Code::IndexError,
            "Provided headers doesn't match with the number of columns of the table. Given " +
                std::to_string(headers.size()) + ", Expected " +
                std::to_string(table->num_columns()));
      }

      for (int col = col1; col < col2; col++) {
        out << headers[col];
        if (col != col2 - 1) {
          out << delimiter;
        } else {
          out << std::endl;
        }
      }
    }
    for (int row = row1; row < row2; row++) {
      for (int col = col1; col < col2; col++) {
        auto column = table->column(col);
        int rowCount = 0;
        for (int chunk = 0; chunk < column->num_chunks(); chunk++) {
          auto array = column->chunk(chunk);
          if (rowCount <= row && rowCount + array->length() > row) {
            // print this array
            out << cylon::util::array_to_string(array, row - rowCount);
            if (col != col2 - 1) {
              out << delimiter;
            }
            break;
          }
          rowCount += array->length();
        }
      }
      out << std::endl;
    }
  }
  return Status(Code::OK);
}

std::shared_ptr<arrow::Table> Table::get_table() { return table_; }

bool Table::IsRetain() const { return retain_; }

std::shared_ptr<Column> Table::GetColumn(int32_t index) const { return this->columns_.at(index); }

std::vector<std::shared_ptr<cylon::Column>> Table::GetColumns() const { return this->columns_; }

Status Shuffle(std::shared_ptr<cylon::Table> &table, const std::vector<int> &hash_columns,
               std::shared_ptr<cylon::Table> &output) {
  auto ctx_ = table->GetContext();
  std::shared_ptr<arrow::Table> table_out;
  cylon::Status status = shuffle_table_by_hashing(ctx_, table, hash_columns, table_out);

  if (!status.is_ok()) {
    LOG(FATAL) << "table shuffle failed!";
    return status;
  }
  return cylon::Table::FromArrowTable(ctx_, table_out, output);
}

Status Unique(std::shared_ptr<cylon::Table> &in, const std::vector<int> &cols,
              std::shared_ptr<cylon::Table> &out, bool first) {
#ifdef CYLON_DEBUG
  auto p1 = std::chrono::high_resolution_clock::now();
#endif
  std::shared_ptr<arrow::Table> ltab = in->get_table();
  // int64_t eq_calls = 0, hash_calls = 0;
  auto ctx = in->GetContext();

  if (ltab->column(0)->num_chunks() > 1) {
    const arrow::Result<std::shared_ptr<arrow::Table>> &res =
        ltab->CombineChunks(cylon::ToArrowPool(ctx));
    RETURN_CYLON_STATUS_IF_ARROW_FAILED(res.status())
    ltab = res.ValueOrDie();
  }

  TableRowIndexComparator row_comp(ltab, cols);
  TableRowIndexHash row_hash(ltab, cols);
  const int64_t num_rows = ltab->num_rows();
  ska::bytell_hash_set<int64_t, TableRowIndexHash, TableRowIndexComparator> rows_set(
      num_rows, row_hash, row_comp);

  arrow::BooleanBuilder filter;
  auto astatus = filter.Reserve(num_rows);
  RETURN_CYLON_STATUS_IF_ARROW_FAILED(astatus)
#ifdef CYLON_DEBUG
  auto p2 = std::chrono::high_resolution_clock::now();
#endif
  if (first) {
    for (int64_t row = 0; row < num_rows; ++row) {
      const auto &res = rows_set.insert(row);
      filter.UnsafeAppend(res.second);
    }
  } else {
    for (int64_t row = num_rows - 1; row > 0; --row) {
      const auto &res = rows_set.insert(row);
      filter.UnsafeAppend(res.second);
    }
  }
#ifdef CYLON_DEBUG
  auto p3 = std::chrono::high_resolution_clock::now();

  //  rows_set.clear();
  auto p4 = std::chrono::high_resolution_clock::now();
#endif
  std::shared_ptr<arrow::BooleanArray> filter_arr;
  astatus = filter.Finish(&filter_arr);
  RETURN_CYLON_STATUS_IF_ARROW_FAILED(astatus)

  const arrow::Result<arrow::Datum> &res = arrow::compute::Filter(ltab, filter_arr);
  RETURN_CYLON_STATUS_IF_ARROW_FAILED(res.status())
  std::shared_ptr<arrow::Table> atable = res.ValueOrDie().table();
  out = std::make_shared<Table>(atable, ctx);

#ifdef CYLON_DEBUG
  auto p5 = std::chrono::high_resolution_clock::now();
  LOG(INFO) << "P1 " << std::chrono::duration_cast<std::chrono::milliseconds>(p2 - p1).count()
            << " P2 " << std::chrono::duration_cast<std::chrono::milliseconds>(p3 - p2).count()
            << " P3 " << std::chrono::duration_cast<std::chrono::milliseconds>(p4 - p3).count()
            << " P4 " << std::chrono::duration_cast<std::chrono::milliseconds>(p5 - p4).count()
            << " tot " << std::chrono::duration_cast<std::chrono::milliseconds>(p5 - p1).count();
#endif
  return Status::OK();
}

Status DistributedUnique(std::shared_ptr<cylon::Table> &in, const std::vector<int> &cols,
                         std::shared_ptr<cylon::Table> &out) {
  auto ctx = in->GetContext();
  if (ctx->GetWorldSize() == 1) {
    return Unique(in, cols, out);
  }

  std::shared_ptr<cylon::Table> shuffle_out;
  auto shuffle_status = cylon::Shuffle(in, cols, shuffle_out);
  if (!shuffle_status.is_ok()) {
    LOG(ERROR) << "Shuffle Failed!";
    return shuffle_status;
  }

  return Unique(shuffle_out, cols, out);
}

std::shared_ptr<BaseIndex> Table::GetIndex() { return base_index_; }
Status Table::Set_Index(std::shared_ptr<cylon::BaseIndex> &index, bool drop_index) {
  if (table_->column(0)->num_chunks() > 1) {
    const arrow::Result<std::shared_ptr<arrow::Table>> &res =
        table_->CombineChunks(cylon::ToArrowPool(ctx));
    RETURN_CYLON_STATUS_IF_ARROW_FAILED(res.status())
    table_ = res.ValueOrDie();
  }

  base_index_ = index;

  if (drop_index) {
    arrow::Result<std::shared_ptr<arrow::Table>> result =
        table_->RemoveColumn(base_index_->GetColId());
    if (result.status() != arrow::Status::OK()) {
      LOG(ERROR) << "Column removal failed ";
      RETURN_CYLON_STATUS_IF_ARROW_FAILED(result.status());
    }
    table_ = std::move(result.ValueOrDie());
  }

  return Status::OK();
}
Status Table::ResetIndex(bool drop) {
  if (base_index_) {
    if (typeid(base_index_) == typeid(cylon::RangeIndex)) {
      LOG(INFO) << "Table contains a range index";
    } else {
      LOG(INFO) << "Table contains a non-range index";
      auto index_arr = base_index_->GetIndexArray();
      auto pool = cylon::ToArrowPool(ctx);
      base_index_ = std::make_shared<cylon::RangeIndex>(0, table_->num_rows(), 1, pool);
      if (!drop) {
        LOG(INFO) << "Reset Index Drop case";
        AddColumn(0, "index", index_arr);
      }
    }
  }
  return Status::OK();
}
Status Table::AddColumn(int64_t position, std::string column_name,
                        std::shared_ptr<arrow::Array> &input_column) {
  if (input_column->length() != table_->num_rows()) {
    LOG(ERROR) << "New column length must match the number of rows in the table";
    return Status(cylon::Code::CapacityError);
  }
  std::shared_ptr<arrow::Field> field =
      std::make_shared<arrow::Field>(column_name, input_column->type());
  auto chunked_array = std::make_shared<arrow::ChunkedArray>(input_column);
  auto result = table_->AddColumn(position, field, chunked_array);
  if (!result.status().ok()) {
    RETURN_CYLON_STATUS_IF_ARROW_FAILED(result.status());
  }
  table_ = result.ValueOrDie();
  return Status::OK();
}

#ifdef BUILD_CYLON_PARQUET
Status FromParquet(std::shared_ptr<cylon::CylonContext> &ctx, const std::string &path,
                   std::shared_ptr<Table> &tableOut) {
  arrow::Result<std::shared_ptr<arrow::Table>> result = cylon::io::ReadParquet(ctx, path);
  if (result.ok()) {
    std::shared_ptr<arrow::Table> table = result.ValueOrDie();
    LOG(INFO) << "Chunks " << table->column(0)->chunks().size();
    if (table->column(0)->chunks().size() > 1) {
      auto combine_res = table->CombineChunks(ToArrowPool(ctx));
      if (!combine_res.ok()) {
        return Status(static_cast<int>(combine_res.status().code()),
                      combine_res.status().message());
      }
      tableOut = std::make_shared<Table>(combine_res.ValueOrDie(), ctx);
    } else {
      tableOut = std::make_shared<Table>(table, ctx);
    }
    return Status::OK();
  }
  return Status(Code::IOError, result.status().message());
}

void ReadParquetThread(const std::shared_ptr<CylonContext> &ctx, const std::string &path,
                       std::shared_ptr<cylon::Table> *table,
                       const std::shared_ptr<std::promise<Status>> &status_promise) {
  std::shared_ptr<CylonContext> ctx_ = ctx;  // make a copy of the shared ptr
  status_promise->set_value(FromParquet(ctx_, path, *table));
}

Status FromParquet(std::shared_ptr<cylon::CylonContext> &ctx, const std::vector<std::string> &paths,
                   const std::vector<std::shared_ptr<Table> *> &tableOuts,
                   io::config::ParquetOptions options) {
  if (options.IsConcurrentFileReads()) {
    std::vector<std::pair<std::future<Status>, std::thread>> futures;
    futures.reserve(paths.size());
    for (uint64_t kI = 0; kI < paths.size(); ++kI) {
      auto read_promise = std::make_shared<std::promise<Status>>();
      futures.emplace_back(
          read_promise->get_future(),
          std::thread(ReadParquetThread, ctx, paths[kI], tableOuts[kI], read_promise));
    }
    bool all_passed = true;
    for (auto &future : futures) {
      auto status = future.first.get();
      all_passed &= status.is_ok();
      future.second.join();
    }
    return all_passed ? Status::OK() : Status(cylon::IOError, "Failed to read the parquet files");
  } else {
    auto status = Status::OK();
    for (std::size_t kI = 0; kI < paths.size(); ++kI) {
      status = FromParquet(ctx, paths[kI], *tableOuts[kI]);
      if (!status.is_ok()) {
        return status;
      }
    }
    return status;
  }
}

Status WriteParquet(std::shared_ptr<cylon::Table> &table,
                    std::shared_ptr<cylon::CylonContext> &ctx_, const std::string &path,
                    const cylon::io::config::ParquetOptions &options) {
  arrow::Status writefile_result = cylon::io::WriteParquet(ctx_, table, path, options);
  if (!writefile_result.ok()) {
    return Status(Code::IOError, writefile_result.message());
  }

  return Status(Code::OK);
}
#endif
}  // namespace cylon<|MERGE_RESOLUTION|>--- conflicted
+++ resolved
@@ -266,24 +266,6 @@
   PrintToOStream(col1, col2, row1, row2, std::cout);
 }
 
-<<<<<<< HEAD
-Status Merge(std::shared_ptr<cylon::CylonContext> &ctx,
-             const std::vector<std::shared_ptr<cylon::Table>> &ctables,
-             std::shared_ptr<Table> &tableOut) {
-  std::vector<std::shared_ptr<arrow::Table>> tables;
-  for (auto it = ctables.begin(); it < ctables.end(); it++) {
-    std::shared_ptr<arrow::Table> arrow;
-    (*it)->ToArrowTable(arrow);
-    tables.push_back(arrow);
-  }
-  arrow::Result<std::shared_ptr<arrow::Table>> concat_res = arrow::ConcatenateTables(tables);
-  if (concat_res.ok()) {
-    arrow::Result<std::shared_ptr<arrow::Table>> combined_res =
-        concat_res.ValueOrDie()->CombineChunks(cylon::ToArrowPool(ctx));
-    if (!combined_res.ok()) {
-      return Status(static_cast<int>(combined_res.status().code()),
-                    combined_res.status().message());
-=======
 Status Merge(const std::vector<std::shared_ptr<cylon::Table>> &ctables, std::shared_ptr<Table> &tableOut) {
   if (!ctables.empty()) {
     std::vector<std::shared_ptr<arrow::Table>> tables;
@@ -292,7 +274,6 @@
       std::shared_ptr<arrow::Table> arrow;
       t->ToArrowTable(arrow);
       tables.push_back(arrow);
->>>>>>> efe6b84c
     }
 
     auto ctx = ctables[0]->GetContext();
