--- conflicted
+++ resolved
@@ -18,10 +18,7 @@
 #include <status.hpp>
 #include <table.hpp>
 #include <ctx/arrow_memory_pool_utils.hpp>
-<<<<<<< HEAD
-=======
 #include <net/comm_operations.hpp>
->>>>>>> 19d306a3
 #include <net/mpi/mpi_operations.hpp>
 
 #include "compute/aggregates.hpp"
@@ -37,11 +34,7 @@
                         const arrow::compute::Datum &send,
                         std::shared_ptr<Result> *output,
                         const std::shared_ptr<DataType> &data_type,
-<<<<<<< HEAD
-                        cylon::ReduceOp reduce_op) {
-=======
                         cylon::net::ReduceOp reduce_op) {
->>>>>>> 19d306a3
   using NUM_ARROW_SCALAR_T = typename arrow::TypeTraits<NUM_ARROW_T>::ScalarType;
 
   const shared_ptr<NUM_ARROW_SCALAR_T> &send_scalar = std::static_pointer_cast<NUM_ARROW_SCALAR_T>(send.scalar());
@@ -77,11 +70,7 @@
                           const arrow::compute::Datum &send,
                           std::shared_ptr<Result> *receive,
                           const shared_ptr<DataType> &data_type,
-<<<<<<< HEAD
-                          cylon::ReduceOp reduce_op) {
-=======
                           cylon::net::ReduceOp reduce_op) {
->>>>>>> 19d306a3
   auto comm_type = ctx->GetCommType();
   switch (data_type->getType()) {
     case Type::BOOL:
@@ -184,11 +173,7 @@
   arrow::Status status = arrow::compute::Sum(&fn_ctx, input, &local_result);
 
   if (status.ok()) {
-<<<<<<< HEAD
-    return DoAllReduce(ctx, local_result, output, data_type, cylon::ReduceOp::SUM);
-=======
     return DoAllReduce(ctx, local_result, output, data_type, cylon::net::ReduceOp::SUM);
->>>>>>> 19d306a3
   } else {
     LOG(ERROR) << "Local aggregation failed! " << status.message();
     return cylon::Status(Code::ExecutionError, status.message());
@@ -218,11 +203,7 @@
   status = arrow::compute::Count(&fn_ctx, options, input, &local_result);
 
   if (status.ok()) {
-<<<<<<< HEAD
-    return DoAllReduce(ctx, local_result, output, data_type, cylon::ReduceOp::SUM);
-=======
     return DoAllReduce(ctx, local_result, output, data_type, cylon::net::ReduceOp::SUM);
->>>>>>> 19d306a3
   } else {
     LOG(ERROR) << "Local aggregation failed! " << status.message();
     return cylon::Status(Code::ExecutionError, status.message());
@@ -254,11 +235,7 @@
 
   if (status.ok()) {
     return DoAllReduce(ctx, local_result.collection().at(minMax), output, data_type,
-<<<<<<< HEAD
-                       minMax ? cylon::ReduceOp::MIN : cylon::ReduceOp::MAX);
-=======
                        minMax ? cylon::net::ReduceOp::MIN : cylon::net::ReduceOp::MAX);
->>>>>>> 19d306a3
   } else {
     LOG(ERROR) << "Local aggregation failed! " << status.message();
     return cylon::Status(Code::ExecutionError, status.message());
