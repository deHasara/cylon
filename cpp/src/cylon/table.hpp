/*
 * Licensed under the Apache License, Version 2.0 (the "License");
 * you may not use this file except in compliance with the License.
 * You may obtain a copy of the License at
 *
 * http://www.apache.org/licenses/LICENSE-2.0
 *
 * Unless required by applicable law or agreed to in writing, software
 * distributed under the License is distributed on an "AS IS" BASIS,
 * WITHOUT WARRANTIES OR CONDITIONS OF ANY KIND, either express or implied.
 * See the License for the specific language governing permissions and
 * limitations under the License.
 */

#ifndef CYLON_SRC_IO_TABLE_H_
#define CYLON_SRC_IO_TABLE_H_

#include <glog/logging.h>

#include <memory>
#include <string>
#include <utility>
#include <vector>

#include "indexing/index.hpp"
#include "io/csv_read_config.hpp"

#ifdef BUILD_CYLON_PARQUET
#include "io/parquet_config.hpp"
#endif

#include "column.hpp"
#include "ctx/cylon_context.hpp"
#include "io/csv_write_config.hpp"
#include "join/join.hpp"
#include "join/join_config.hpp"
#include "row.hpp"
#include "status.hpp"
#include "util/uuid.hpp"

namespace cylon {

/**
 * Table provides the main API for using cylon for data processing.
 */
class Table {
 public:
  /**
   * Tables can only be created using the factory methods, so the constructor is private
   */
  Table(std::shared_ptr<arrow::Table> &tab, std::shared_ptr<cylon::CylonContext> &ctx)
      : ctx(ctx), table_(tab), columns_(std::vector<std::shared_ptr<Column>>(tab->num_columns())) {
    const int num_cols = table_->num_columns();
    for (int i = 0; i < num_cols; i++) {
      const auto f = table_->field(i);
      columns_.at(i) =
          cylon::Column::Make(f->name(), cylon::tarrow::ToCylonType(f->type()), table_->column(i));
    }
    auto pool = cylon::ToArrowPool(ctx);
    base_index_ = std::make_shared<cylon::RangeIndex>(0, tab->num_rows(), 1, pool);
  }

  Table(std::shared_ptr<arrow::Table> &tab, std::shared_ptr<cylon::CylonContext> &ctx,
        const std::vector<std::shared_ptr<Column>> &cols)
      : ctx(ctx), table_(tab) {
    this->columns_ = cols;
  }

  virtual ~Table();

  /**
   * Create a table from an arrow table,
   * @param table
   * @return
   */
  static Status FromArrowTable(std::shared_ptr<cylon::CylonContext> &ctx,
                               std::shared_ptr<arrow::Table> &table,
                               std::shared_ptr<Table> &tableOut);

  /**
   * Create a table from cylon columns
   * @param ctx
   * @param columns
   * @param tableOut
   * @return
   */
  static Status FromColumns(std::shared_ptr<cylon::CylonContext> &ctx,
                            std::vector<std::shared_ptr<Column>> &&columns,
                            std::shared_ptr<Table> &tableOut);

  /**
   * Create a arrow table from this data structure
   * @param output arrow table
   * @return the status of the operation
   */
  Status ToArrowTable(std::shared_ptr<arrow::Table> &output);

  /**
   * Print the col range and row range
   * @param col1 start col
   * @param col2 end col
   * @param row1 start row
   * @param row2 end row
   * @param out the stream
   * @param delimiter delimiter between values
   * @param use_custom_header custom header
   * @param headers the names of custom header
   * @return true if print is successful
   */
  Status PrintToOStream(int col1, int col2, int row1, int row2, std::ostream &out,
                        char delimiter = ',', bool use_custom_header = false,
                        const std::vector<std::string> &headers = {});

  /*END OF TRANSFORMATION FUNCTIONS*/

  /**
   * Get the number of columns in the table
   * @return numbre of columns
   */
  int32_t Columns();

  /**
   * Get the number of rows in this table
   * @return number of rows in the table
   */
  int64_t Rows();

  /**
   * Print the complete table
   */
  void Print();

  /**
   * Print the table from row1 to row2 and col1 to col2
   * @param row1 first row to start printing (including)
   * @param row2 end row to stop printing (including)
   * @param col1 first column to start printing (including)
   * @param col2 end column to stop printing (including)
   */
  void Print(int row1, int row2, int col1, int col2);

  /**
   * Get the underlying arrow table
   * @return the arrow table
   */
  std::shared_ptr<arrow::Table> get_table();

  /**
   * Clears the table
   */
  void Clear();

  /**
   * Returns the cylon Context
   * @return
   */
  std::shared_ptr<cylon::CylonContext> GetContext();

  /**
   * Get column names of the table
   * @return vector<string>
   */
  std::vector<std::string> ColumnNames();

  /**
   * Set to true to free the memory of this table when it is not needed
   */
  void retainMemory(bool retain) { retain_ = retain; }

  /**
   * Returns if this table retains data after any operation performed on it
   * @return
   */
  bool IsRetain() const;

  /**
   * Get the i'th column from the table
   * @param index
   * @return
   */
  std::shared_ptr<Column> GetColumn(int32_t index) const;

  /**
   * Get the column vector of the table
   * @return
   */
  std::vector<std::shared_ptr<cylon::Column>> GetColumns() const;

  Status Set_Index(std::shared_ptr<cylon::BaseIndex> &index, bool drop_index);

  std::shared_ptr<BaseIndex> GetIndex();

  Status ResetIndex(bool drop = false);

  Status AddColumn(int64_t position, std::string column_name,
                   std::shared_ptr<arrow::Array> &input_column);

 private:
  /**
   * Every table should have an unique id
   */
  std::string id_;
  std::shared_ptr<cylon::CylonContext> ctx;
  std::shared_ptr<arrow::Table> table_;
  bool retain_ = true;
  std::vector<std::shared_ptr<cylon::Column>> columns_;
  std::shared_ptr<cylon::BaseIndex> base_index_ = nullptr;
};

/**
 * Create a table by reading a csv file
 * @param path file path
 * @return a pointer to the table
 */
Status FromCSV(
    std::shared_ptr<cylon::CylonContext> &ctx, const std::string &path,
    std::shared_ptr<Table> &tableOut,
    const cylon::io::config::CSVReadOptions &options = cylon::io::config::CSVReadOptions());

/**
 * Read multiple CSV files into multiple tables. If threading is enabled, the tables will be read
 * in parallel
 * @param ctx
 * @param paths
 * @param tableOuts
 * @param options
 * @return
 */
Status FromCSV(std::shared_ptr<cylon::CylonContext> &ctx, const std::vector<std::string> &paths,
               const std::vector<std::shared_ptr<Table> *> &tableOuts,
               io::config::CSVReadOptions options = cylon::io::config::CSVReadOptions());

/**
 * Write the table as a CSV
 * @param table shared pointer to the cylon table
 * @param path file path
 * @return the status of the operation
 */
Status WriteCSV(
    const std::shared_ptr<Table> &table, const std::string &path,
    const cylon::io::config::CSVWriteOptions &options = cylon::io::config::CSVWriteOptions());

/**
<<<<<<< HEAD
 * Merge the set of tables to create a single table
 * @param tables
 * @return new merged table
 */
Status Merge(std::shared_ptr<cylon::CylonContext> &ctx,
             const std::vector<std::shared_ptr<cylon::Table>> &tables,
             std::shared_ptr<Table> &tableOut);
=======
   * Merge the set of tables to create a single table
   * @param tables
   * @return new merged table
   */
Status Merge(const std::vector<std::shared_ptr<cylon::Table>> &tables, std::shared_ptr<Table> &tableOut);
>>>>>>> efe6b84c

/**
 * Do the join with the right table
 * @param left the left table
 * @param right the right table
 * @param joinConfig the join configurations
 * @param output the final table
 * @return success
 */
Status Join(std::shared_ptr<Table> &left, std::shared_ptr<Table> &right,
            cylon::join::config::JoinConfig join_config, std::shared_ptr<Table> &output);

/**
 * Similar to local join, but performs the join in a distributed fashion
 * @param left
 * @param right
 * @param join_config
 * @param output
 * @return <cylon::Status>
 */
Status DistributedJoin(std::shared_ptr<Table> &left, std::shared_ptr<Table> &right,
                       cylon::join::config::JoinConfig join_config, std::shared_ptr<Table> &output);

/**
 * Performs union with the passed table
 * @param first
 * @param second
 * @param output
 * @return <cylon::Status>
 */
Status Union(std::shared_ptr<Table> &first, std::shared_ptr<Table> &second,
             std::shared_ptr<Table> &output);

/**
 * Similar to local union, but performs the union in a distributed fashion
 * @param first
 * @param second
 * @param output
 * @return <cylon::Status>
 */
Status DistributedUnion(std::shared_ptr<Table> &first, std::shared_ptr<Table> &second,
                        std::shared_ptr<Table> &out);

/**
 * Performs subtract/difference with the passed table
 * @param first
 * @param second
 * @param output
 * @return <cylon::Status>
 */
Status Subtract(std::shared_ptr<Table> &first, std::shared_ptr<Table> &second,
                std::shared_ptr<Table> &out);

/**
 * Similar to local subtract/difference, but performs in a distributed fashion
 * @param first
 * @param second
 * @param output
 * @return <cylon::Status>
 */
Status DistributedSubtract(std::shared_ptr<Table> &left, std::shared_ptr<Table> &right,
                           std::shared_ptr<Table> &out);

/**
 * Performs intersection with the passed table
 * @param first
 * @param second
 * @param output
 * @return <cylon::Status>
 */
Status Intersect(std::shared_ptr<Table> &first, std::shared_ptr<Table> &second,
                 std::shared_ptr<Table> &output);

/**
 * Similar to local intersection, but performs in a distributed fashion
 * @param first
 * @param second
 * @param output
 * @return <cylon::Status>
 */
Status DistributedIntersect(std::shared_ptr<Table> &left, std::shared_ptr<Table> &right,
                            std::shared_ptr<Table> &out);

/**
 * Shuffles a table based on hashes
 * @param table
 * @param hash_col_idx vector of column indicies that needs to be hashed
 * @param output
 * @return
 */
Status Shuffle(std::shared_ptr<cylon::Table> &table, const std::vector<int> &hash_col_idx,
               std::shared_ptr<cylon::Table> &output);

/**
 * Partition the table based on the hash
 * @param hash_columns the columns use for has
 * @param no_of_partitions number partitions
 * @return new set of tables each with the new partition
 */
Status HashPartition(std::shared_ptr<cylon::Table> &table, const std::vector<int> &hash_columns,
                     int no_of_partitions,
                     std::unordered_map<int, std::shared_ptr<cylon::Table>> *output);

/**
 * Sort the table according to the given column, this is a local sort (if the table has chunked
 * columns, they will be merged in the output table)
 * @param sort_column
 * @return new table sorted according to the sort column
 */
Status Sort(std::shared_ptr<cylon::Table> &table, int sort_column, std::shared_ptr<Table> &output,
            bool ascending = true);

/**
 * Sort the table according to the given set of columns, this is a local sort (if the table has
 * chunked columns, they will be merged in the output table)
 * @param sort_column
 * @return new table sorted according to the sort columns
 */
Status Sort(std::shared_ptr<cylon::Table> &table, const std::vector<int64_t> &sort_columns,
            std::shared_ptr<cylon::Table> &out, bool ascending);

/**
 * Sort the table according to the given set of columns and respective ordering direction, this is a
 * local sort (if the table has chunked columns, they will be merged in the output table).
 *
 * Sort direction 'true' indicates ascending ordering and false indicate descending ordering.
 * @param sort_column
 * @return new table sorted according to the sort columns
 */
Status Sort(std::shared_ptr<cylon::Table> &table, const std::vector<int64_t> &sort_columns,
            std::shared_ptr<cylon::Table> &out, const std::vector<bool> &sort_direction);

/**
 * Sort the table according to the given column, this is a local sort (if the table has chunked
 * columns, they will be merged in the output table)
 * @param sort_column
 * @return new table sorted according to the sort column
 */

struct SortOptions {
  bool ascending;
  uint32_t num_bins;
  uint64_t num_samples;

  static SortOptions Defaults() { return {true, 0, 0}; }
};

Status DistributedSort(std::shared_ptr<cylon::Table> &table, int sort_column,
                       std::shared_ptr<Table> &output,
                       SortOptions sort_options = SortOptions::Defaults());

/**
 * Filters out rows based on the selector function
 * @param table
 * @param selector lambda function returning a bool
 * @param output
 * @return
 */
Status Select(std::shared_ptr<cylon::Table> &table, const std::function<bool(cylon::Row)> &selector,
              std::shared_ptr<Table> &output);

/**
 * Creates a View of an existing table by dropping one or more columns
 * @param table
 * @param project_columns
 * @param output
 * @return
 */
Status Project(std::shared_ptr<cylon::Table> &table, const std::vector<int32_t> &project_columns,
               std::shared_ptr<Table> &output);

/**
 * Creates a new table by dropping the duplicated elements column-wise
 * @param table
 * @param cols
 * @param out
 * @return Status
 */
Status Unique(std::shared_ptr<cylon::Table> &in, const std::vector<int> &cols,
              std::shared_ptr<cylon::Table> &out, bool first = true);

Status DistributedUnique(std::shared_ptr<cylon::Table> &in, const std::vector<int> &cols,
                         std::shared_ptr<cylon::Table> &out);

#ifdef BUILD_CYLON_PARQUET
/**
 * Create a table by reading a parquet file
 * @param path file path
 * @return a pointer to the table
 */
Status FromParquet(std::shared_ptr<cylon::CylonContext> &ctx, const std::string &path,
                   std::shared_ptr<Table> &tableOut);
/**
 * Read multiple parquet files into multiple tables. If threading is enabled, the tables will be
 * read in parallel
 * @param ctx
 * @param paths
 * @param tableOuts
 * @param options
 * @return
 */
Status FromParquet(std::shared_ptr<cylon::CylonContext> &ctx, const std::vector<std::string> &paths,
                   const std::vector<std::shared_ptr<Table> *> &tableOuts,
                   io::config::ParquetOptions options = cylon::io::config::ParquetOptions());
/**
 * Write the table as a parquet file
 * @param path file path
 * @return the status of the operation
 */
Status WriteParquet(
    std::shared_ptr<cylon::Table> &table, std::shared_ptr<cylon::CylonContext> &ctx,
    const std::string &path,
    const cylon::io::config::ParquetOptions &options = cylon::io::config::ParquetOptions());
#endif  // BUILD_CYLON_PARQUET

}  // namespace cylon

#endif  // CYLON_SRC_IO_TABLE_H_<|MERGE_RESOLUTION|>--- conflicted
+++ resolved
@@ -241,21 +241,11 @@
     const cylon::io::config::CSVWriteOptions &options = cylon::io::config::CSVWriteOptions());
 
 /**
-<<<<<<< HEAD
- * Merge the set of tables to create a single table
- * @param tables
- * @return new merged table
- */
-Status Merge(std::shared_ptr<cylon::CylonContext> &ctx,
-             const std::vector<std::shared_ptr<cylon::Table>> &tables,
-             std::shared_ptr<Table> &tableOut);
-=======
    * Merge the set of tables to create a single table
    * @param tables
    * @return new merged table
    */
 Status Merge(const std::vector<std::shared_ptr<cylon::Table>> &tables, std::shared_ptr<Table> &tableOut);
->>>>>>> efe6b84c
 
 /**
  * Do the join with the right table
