#include <table.hpp>
#include <status.cpp>
#include <iostream>
#include <io/csv_read_config.h>

int main(int argc, char *argv[]) {
<<<<<<< HEAD



  std::unique_ptr<twisterx::Table> table1, table2, joined;
  auto status1 = twisterx::Table::FromCSV("/tmp/csv.csv", &table1,
                                          twisterx::io::config::CSVReadOptions().WithDelimiter(','));
=======
  std::shared_ptr<twisterx::Table> table1, table2, joined;
  auto status1 = twisterx::Table::FromCSV("/tmp/csvd.csv", &table1,
                                          twisterx::io::config::CSVReadOptions().WithDelimiter('-'));
>>>>>>> 7506c4e5
  auto status2 = twisterx::Table::FromCSV("/tmp/csv.csv", &table2);

  table1->Join(table2,
               twisterx::join::config::JoinConfig::RightJoin(0, 1),
               &joined);
  joined->show();
  joined->WriteCSV("/tmp/out.csv");

  return 0;
}

<|MERGE_RESOLUTION|>--- conflicted
+++ resolved
@@ -1,21 +1,15 @@
 #include <table.hpp>
-#include <status.cpp>
+#include <status.hpp>
 #include <iostream>
 #include <io/csv_read_config.h>
 
 int main(int argc, char *argv[]) {
-<<<<<<< HEAD
 
 
 
-  std::unique_ptr<twisterx::Table> table1, table2, joined;
+  std::shared_ptr<twisterx::Table> table1, table2, joined;
   auto status1 = twisterx::Table::FromCSV("/tmp/csv.csv", &table1,
                                           twisterx::io::config::CSVReadOptions().WithDelimiter(','));
-=======
-  std::shared_ptr<twisterx::Table> table1, table2, joined;
-  auto status1 = twisterx::Table::FromCSV("/tmp/csvd.csv", &table1,
-                                          twisterx::io::config::CSVReadOptions().WithDelimiter('-'));
->>>>>>> 7506c4e5
   auto status2 = twisterx::Table::FromCSV("/tmp/csv.csv", &table2);
 
   table1->Join(table2,
