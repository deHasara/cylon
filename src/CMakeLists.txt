--- conflicted
+++ resolved
@@ -6,11 +6,7 @@
 if(MPI_FOUND)
     include_directories(${MPI_INCLUDE_PATH})
     target_link_libraries(twisterx ${MPI_LIBRARIES})
-<<<<<<< HEAD
     target_link_libraries(twisterxlib ${MPI_LIBRARIES})
+    target_link_libraries(twisterx glog::glog)
 endif()
 
-=======
-    target_link_libraries(twisterx glog::glog)
-endif()
->>>>>>> 9887625d
